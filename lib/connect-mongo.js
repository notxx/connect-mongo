--- conflicted
+++ resolved
@@ -93,7 +93,6 @@
         throw new Error('Required MongoStore option `db` missing');
       }
 
-<<<<<<< HEAD
       if (typeof options.db == "object") {
         this.db = options.db; // Assume it's an instantiated DB Object
       }
@@ -104,18 +103,9 @@
                                                 {
                                                   auto_reconnect: options.auto_reconnect ||
                                                     defaultOptions.auto_reconnect
-                                                }));
-      }
-=======
-      this.db = new mongo.Db(options.db,
-                             new mongo.Server(options.host || defaultOptions.host,
-                                              options.port || defaultOptions.port,
-                                              {
-                                                auto_reconnect: options.auto_reconnect ||
-                                                  defaultOptions.auto_reconnect
-                                              }),
-                             { w: options.w || defaultOptions.w });
->>>>>>> 0ca5f1aa
+                                                }),
+                               { w: options.w || defaultOptions.w });
+      }
     }
     this.db_collection_name = options.collection || defaultOptions.collection;
 
