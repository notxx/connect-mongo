--- conflicted
+++ resolved
@@ -41,8 +41,6 @@
 
   function MongoStore(options, callback) {
     options = options || {};
-<<<<<<< HEAD
-
     if(options.hash){
       var defaultSalt = "connect-mongo";
       var defaultAlgorithm = "sha1";
@@ -50,13 +48,6 @@
       this.hash.salt = options.hash.salt ? options.hash.salt : defaultSalt;
       this.hash.algorithm = options.hash.algorithm ? options.hash.algorithm : defaultAlgorithm;
     }
-
-=======
-    var defaultSalt = "connect-mongo";
-    var defaultAlgorithm = "sha1";
-    this.salt = options.salt ? options.salt : defaultSalt;
-    this.algorithm = options.algorithm ? options.algorithm : defaultAlgorithm;
->>>>>>> 4063a64e
     Store.call(this, options);
 
     if(options.url) {
@@ -226,11 +217,7 @@
    */
 
   MongoStore.prototype.get = function(sid, callback) {
-<<<<<<< HEAD
     sid = this.hash ? crypto.createHash(this.hash.algorithm).update(this.hash.salt + sid).digest('hex') : sid;
-=======
-    sid = crypto.createHash(this.algorithm).update(this.salt + sid).digest('hex');
->>>>>>> 4063a64e
     var self = this;
     this._get_collection(function(collection) {
       collection.findOne({_id: sid}, function(err, session) {
@@ -266,11 +253,7 @@
    */
 
   MongoStore.prototype.set = function(sid, session, callback) {
-<<<<<<< HEAD
     sid = this.hash ? crypto.createHash(this.hash.algorithm).update(this.hash.salt + sid).digest('hex') : sid;
-=======
-    sid = crypto.createHash(this.algorithm).update(this.salt + sid).digest('hex');
->>>>>>> 4063a64e
     try {
       var s = {_id: sid, session: this._serialize_session(session)};
 
@@ -311,11 +294,7 @@
    */
 
   MongoStore.prototype.destroy = function(sid, callback) {
-<<<<<<< HEAD
     sid = this.hash ? crypto.createHash(this.hash.algorithm).update(this.hash.salt + sid).digest('hex') : sid;
-=======
-    sid = crypto.createHash(this.algorithm).update(this.salt + sid).digest('hex');
->>>>>>> 4063a64e
     this._get_collection(function(collection) {
       collection.remove({_id: sid}, function() {
         callback && callback();
